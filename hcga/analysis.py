--- conflicted
+++ resolved
@@ -106,7 +106,6 @@
     return features, features_info
 
 
-<<<<<<< HEAD
 def _get_model(model,analysis_type):
     """Get a model."""
     if isinstance(model, str):        
@@ -142,30 +141,6 @@
             
         raise Exception("Unknown model type: {}".format(model))
     return model
-=======
-def _get_classifier(classifier):
-    """Get a classifier."""
-    if isinstance(classifier, str):
-        if classifier == "RF":
-            from sklearn.ensemble import RandomForestClassifier
-
-            L.info("... Using RandomForest classifier ...")
-            return RandomForestClassifier(n_estimators=1000, max_depth=30)
-        if classifier == "XG":
-            from sklearn.ensemble import GradientBoostingClassifier
-
-            L.info("... Using Xgboost classifier ...")
-            return GradientBoostingClassifier()
-
-        if classifier == "LGBM":
-            from lightgbm import LGBMClassifier
-
-            L.info("... Using LGBM classifier ...")
-            return LGBMClassifier()
-
-        raise Exception("Unknown classifier type: {}".format(classifier))
-    return classifier
->>>>>>> 176b09bd
 
 
 def analysis(
@@ -199,8 +174,7 @@
         "%s with interpretability %s", str(len(features.columns)), str(interpretability)
     )
 
-<<<<<<< HEAD
-=======
+
     features = _normalise_feature_data(features)
     classifier = _get_classifier(classifier)
 
@@ -224,7 +198,6 @@
     results_folder = Path(folder) / (
         "results_interpretability_" + str(interpretability)
     )
->>>>>>> 176b09bd
 
     features = _normalise_feature_data(features)
 
