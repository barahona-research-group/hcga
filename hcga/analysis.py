"""function for analysis of graph features."""
import logging
import os
import time
from pathlib import Path

import numpy as np
import pandas as pd
import shap
from sklearn.metrics import accuracy_score
from sklearn.model_selection import (
    RandomizedSearchCV,
    StratifiedKFold,
    train_test_split,
)
from sklearn.preprocessing import StandardScaler

from . import plotting, utils

L = logging.getLogger(__name__)
logging.basicConfig(level=os.environ.get("LOGLEVEL", "INFO"))

# pylint: disable=too-many-locals,too-many-arguments


def _features_to_Xy(features):
    """decompose features dataframe to X and y."""
    X = features.drop(columns=["labels"])
    y = features["labels"]
    return X, y


def _normalise_feature_data(features):
    """Normalise the feature matrix using sklearn scaler to remove the mean and scale to unit variance."""
    labels = features["labels"]
    normed_features = pd.DataFrame(
        StandardScaler().fit_transform(features), columns=features.columns
    )
    normed_features.index = features.index
    normed_features["labels"] = labels
    return normed_features


def _number_folds(y):
    """Get number of folds."""
    counts = y.value_counts()
    n_splits = int(np.min(counts[counts > 0]) / 2)
    return np.clip(n_splits, 2, 10)


def _reduce_correlation_feature_set(
    X, shap_top_features, n_top_features=100, alpha=0.99
):
    """Reduce the feature set by taking uncorrelated features."""
    rank_feat_ids = np.argsort(shap_top_features)[::-1]
    # loop over and add those with minimal correlation
    selected_features = [rank_feat_ids[0]]
    corr_matrix = np.corrcoef(X.T)
    for rank_feat_id in rank_feat_ids:
        # find if there is a correlation larger than alpha
        if not (corr_matrix[selected_features, rank_feat_id] > alpha).any():
            selected_features.append(rank_feat_id)
        if len(selected_features) > n_top_features:
            break

    L.info(
        "Now using a reduced set of %s features with < %s correlation.",
        str(len(selected_features)),
        str(alpha),
    )

    return X[X.columns[selected_features]]


def _filter_interpretable(features, features_info, interpretability):
    """Get only features with certain interpretability."""
    interpretability = min(5, interpretability)
    for feat in list(features_info.keys()):
        score = features_info[feat]["interpretability"].score
        if score < interpretability:
            if feat in features.columns:
                features = features.drop(columns=[feat])
                del features_info[feat]
    return features, features_info


def _get_classifier(classifier):
    """Get a classifier."""
    if isinstance(classifier, str):
        if classifier == "RF":
            from sklearn.ensemble import RandomForestClassifier

            L.info("... Using RandomForest classifier ...")
            return RandomForestClassifier(n_estimators=1000, max_depth=30)
        if classifier == "XG":
            from xgboost import XGBClassifier

            L.info("... Using Xgboost classifier ...")

            return XGBClassifier()
        if classifier == "LGBM":
            L.info("... Using LGBM classifier ...")
            from lightgbm import LGBMClassifier

            return LGBMClassifier()
        raise Exception("Unknown classifier type: {}".format(classifier))
    return classifier


def analysis(
    features,
    features_info,
    graphs,
    folder=".",
    graph_removal=0.3,
    interpretability=1,
    classifier="XG",
    kfold=True,
    compute_shap=True,
    reduced_set_size=100,
    reduced_set_max_correlation=0.9,
    grid_search=False,
    plot=True,
    max_feats_plot=20,
):
<<<<<<< HEAD
    """Main function to classify graphs and plot results.

    Args:
        interpretability: an integer in range 1-5
            1 is all features, 5 is features with interpretability=5
    """
    features, features_info = filter_interpretable(
=======
    """Main function to classify graphs and plot results."""
    L.info("%s total features", str(len(features.columns)))

    features = utils.filter_graphs(features, graph_removal=graph_removal)
    features = utils.filter_features(features)
    L.info("%s valid features", str(len(features.columns)))

    features, features_info = _filter_interpretable(
>>>>>>> 187e9639
        features, features_info, interpretability
    )
    L.info(
        "%s with interpretability %s", str(len(features.columns)), str(interpretability)
    )

    features = _normalise_feature_data(features)
    classifier = _get_classifier(classifier)

    if grid_search and kfold:
        L.info("Using grid_search  and kfold")
        X, y, shap_values, top_features = fit_grid_search(features, classifier,)
    elif kfold:
        L.info("Using kfold")
        X, y, top_features, shap_values = fit_model_kfold(
            features,
            classifier,
            compute_shap=compute_shap,
            reduced_set_size=reduced_set_size,
            reduced_set_max_correlation=reduced_set_max_correlation,
        )
    else:
        X, y, top_features, shap_values = fit_model(
            features, classifier, compute_shap=compute_shap
        )

    results_folder = Path(folder) / (
        "results_interpretability_" + str(interpretability)
    )

    if not Path(results_folder).exists():
        os.mkdir(results_folder)

    if plot:
        if compute_shap:
            plotting.shap_plots(
                X, y, shap_values, results_folder, graphs, max_feats=max_feats_plot
            )
        else:
            plotting.basic_plots(X, top_features, results_folder)

    output_csv(features, features_info, top_features, shap_values, results_folder)

    return X, shap_values


def output_csv(features_df, features_info_df, feature_importance, shap_values, folder):
    """save csv file with analysis data."""
    result_df = features_info_df.copy()
    result_df.loc["feature_importance", features_df.columns[:-1]] = np.vstack(
        feature_importance
    ).mean(axis=0)
    result_df.loc["shap_average", features_df.columns[:-1]] = np.sum(
        np.mean(np.abs(shap_values), axis=1), axis=0
    )

    if len(shap_values) > 1:
        for i, shap_class in enumerate(shap_values):
            result_df.loc[
                "shap_importance: class {}".format(i), features_df.columns[:-1]
            ] = np.vstack(shap_class).mean(axis=0)

    result_df = result_df.sort_values("shap_average", axis=1, ascending=False)
    result_df.to_csv(os.path.join(folder, "importance_results.csv"))


def fit_model_kfold(
    features,
    classifier,
    compute_shap=True,
    reduced_set_size=100,
    reduced_set_max_correlation=0.9,
):
    """Classify graphs with kfold."""
    if classifier is None:
        raise Exception("Please provide a model for classification")

    X, y = _features_to_Xy(features)

    n_splits = _number_folds(y)
    L.info("Using %s splits", str(n_splits))

    folds = StratifiedKFold(n_splits=n_splits, shuffle=True, random_state=1)

    top_features = []
    shap_values = []
    acc_scores = []
    for indices in folds.split(X, y=y):
        top_feature, acc_score, shap_value = compute_fold(
            X, y, classifier, indices, compute_shap
        )
        top_features.append(top_feature)
        acc_scores.append(acc_score)
        shap_values.append(shap_value)

    L.info(
        "Accuracy: %s +/- %s",
        str(np.round(np.mean(acc_scores), 3)),
        str(np.round(np.std(acc_scores), 3)),
    )

    # taking average of folds
    if any(isinstance(shap_value, list) for shap_value in shap_values):
        shap_fold_average = np.mean(shap_values, axis=0)
        shap_fold_average = [
            shap_fold_average[label, :, :]
            for label in range(shap_fold_average.shape[0])
        ]
    else:
        shap_fold_average = [np.mean(shap_values, axis=0)]

    shap_top_features = np.sum(np.mean(np.abs(shap_fold_average), axis=1), axis=0)

    X_reduced_corr = _reduce_correlation_feature_set(
        X,
        shap_top_features,
        n_top_features=reduced_set_size,
        alpha=reduced_set_max_correlation,
    )

    shap_values = []
    acc_scores = []
    indices_all = (indices for indices in folds.split(X, y=y))
    for indices in indices_all:
        top_feature, acc_score, _ = compute_fold(
            X_reduced_corr, y, classifier, indices, compute_shap=False
        )
        acc_scores.append(acc_score)

    L.info(
        "Accuracy with reduced set: %s +/- %s",
        str(np.round(np.mean(acc_scores), 3)),
        str(np.round(np.std(acc_scores), 3)),
    )
    return X, y, top_features, shap_fold_average


def compute_fold(X, y, classifier, indices, compute_shap=True):
    """Compute a single fold for parallel computation."""
    train_index, val_index = indices

    # this is so that we take the graph index rather than the pandas index
    x_train_idx = X.index[train_index]
    y_train_idx = y.index[train_index]
    x_val_idx = X.index[val_index]
    y_val_idx = y.index[val_index]

    X_train, X_val = X.loc[x_train_idx], X.loc[x_val_idx]
    y_train, y_val = y.loc[y_train_idx], y.loc[y_val_idx]

    classifier.fit(X_train, y_train)
    top_features = classifier.feature_importances_

    acc_score = accuracy_score(y_val, classifier.predict(X_val))
    L.info("Fold accuracy: --- %s ---", str(np.round(acc_score, 3)))

    if compute_shap:
        explainer = shap.TreeExplainer(
            classifier, feature_perturbation="interventional",
        )
        shap_values = explainer.shap_values(X, check_additivity=False)
        return top_features, acc_score, shap_values
    return top_features, acc_score, None


def fit_model(features, classifier, compute_shap=True):
    """shapeley analysis."""

    explainer = None
    shap_values = None

    if classifier is None:
        raise Exception("Please provide a model for classification")

    X, y = _features_to_Xy(features)

    X_train, X_test, y_train, y_test = train_test_split(
        X, y, test_size=0.2, shuffle=True, stratify=y, random_state=42
    )

    classifier.fit(X_train, y_train)
    top_features = classifier.feature_importances_

    if compute_shap:
        explainer = shap.TreeExplainer(
            classifier, feature_perturbation="interventional"
        )
        shap_values = explainer.shap_values(X_test, check_additivity=False)
    else:
        shap_values = None
    acc_scores = accuracy_score(y_test, classifier.predict(X_test))

    L.info("Accuracy: %s", str(acc_scores))

    return X, y, top_features, shap_values


def fit_grid_search(features, classifier):
    """Classify using a grid search, slow and WIP."""
    if classifier is None:
        raise Exception("Please provide a model for classification")

    X, y = _features_to_Xy(features)

    n_splits = _number_folds(y)
    L.info("Using %s splits", str(n_splits))

    n_estimators = [int(x) for x in np.linspace(start=200, stop=2000, num=10)]
    max_depth = [5, 10, 15, 20, 25, 30, 35, 50, 70, 100]
    max_depth.append(None)
    min_samples_split = [2, 5, 10, 20]
    min_samples_leaf = [1, 2, 4, 10]
    bootstrap = [True, False]
    max_features = ["auto", "sqrt"]

    random_grid = {
        "n_estimators": n_estimators,
        "max_features": max_features,
        "max_depth": max_depth,
        "min_samples_split": min_samples_split,
        "min_samples_leaf": min_samples_leaf,
        "bootstrap": bootstrap,
    }

    folds = StratifiedKFold(n_splits=n_splits, shuffle=True, random_state=10)

    model = RandomizedSearchCV(
        estimator=classifier,
        param_distributions=random_grid,
        n_iter=100,
        cv=folds,
        verbose=2,
        random_state=42,
        n_jobs=-1,
    )

    start_time = time.time()
    model.fit(X, y)
    L.info(time.time() - start_time, "seconds")

    optimal_model = model.best_estimator_

    X, y, mean_shap_values, top_features = fit_model_kfold(
        features, optimal_model, compute_shap=True,
    )

    return X, y, mean_shap_values, top_features<|MERGE_RESOLUTION|>--- conflicted
+++ resolved
@@ -123,15 +123,6 @@
     plot=True,
     max_feats_plot=20,
 ):
-<<<<<<< HEAD
-    """Main function to classify graphs and plot results.
-
-    Args:
-        interpretability: an integer in range 1-5
-            1 is all features, 5 is features with interpretability=5
-    """
-    features, features_info = filter_interpretable(
-=======
     """Main function to classify graphs and plot results."""
     L.info("%s total features", str(len(features.columns)))
 
@@ -140,7 +131,6 @@
     L.info("%s valid features", str(len(features.columns)))
 
     features, features_info = _filter_interpretable(
->>>>>>> 187e9639
         features, features_info, interpretability
     )
     L.info(
