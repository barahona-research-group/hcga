--- conflicted
+++ resolved
@@ -65,11 +65,8 @@
     def maximal_subgraphs(self):
         """ Overwrites each graph with its maximal subgraph """
         print("Returning the maximal subgraph for each graph")
-<<<<<<< HEAD
-        for graph in tqdm(self.graphs):
-=======
+
         for graph in self.graphs:
->>>>>>> 50b942b6
             graph.maximal_subgraph()
 
 
@@ -147,28 +144,17 @@
         self._graph_networkx.add_weighted_edges_from(edges)
 
     def maximal_subgraph(self):
-<<<<<<< HEAD
         """Overwrite the graph with its maximal subgraph."""
-=======
         raise Exception("WIP")
->>>>>>> 50b942b6
         row = [edge[0] for edge in self.edges]
         col = [edge[1] for edge in self.edges]
 
         # renumbering to zero required to create a scipy sparse matrix
         renum_val = np.min([row, col])
-<<<<<<< HEAD
         row -= renum_val
         col -= renum_val
 
         adj = sc.sparse.coo_matrix((np.ones(len(row)), (row, col)))
-=======
-        row = row - renum_val
-        col = col - renum_val
-
-        weight = np.ones(len(row))
-        adj = sc.sparse.coo_matrix((weight, (row, col)))
->>>>>>> 50b942b6
         n_components, labels = sc.sparse.csgraph.connected_components(
             csgraph=adj, return_labels=True
         )
@@ -176,7 +162,6 @@
         # returning to original numbering
         idx_max_subgraph = np.where(labels == 0)[0] + renum_val
 
-<<<<<<< HEAD
         self.edges = [
             edge
             for edge in self.edges
@@ -187,21 +172,3 @@
             self.nodes = [node for node in self.nodes if node in idx_max_subgraph]
         else:
             self.nodes = [node for node in self.nodes if node[0] in idx_max_subgraph]
-=======
-        edge_list = []
-        for edge in self.edges:
-            if edge[0] in idx_max_subgraph and edge[1] in idx_max_subgraph:
-                edge_list.append(edge)
-
-        node_list = []
-        for node in self.nodes:
-            if self.n_node_features == 0:
-                if node in idx_max_subgraph:
-                    node_list.append(node)
-            else:
-                if node[0] in idx_max_subgraph:
-                    node_list.append(node)
-
-        self.edges = edge_list
-        self.nodes = node_list
->>>>>>> 50b942b6
