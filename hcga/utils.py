"""Utils functions."""
import logging
import pandas as pd

from hcga.graph import Graph

L = logging.getLogger(__name__)


class TimeoutError(Exception):
    """Timeout exception."""


def timeout_handler(signum, frame):
    """Function to raise timeout exception."""
    raise TimeoutError


def get_trivial_graph(n_node_features=0):
    """Generate a trivial graph for internal purposes."""
    nodes = pd.DataFrame([0, 1, 2])
    if n_node_features > 0:
        nodes["features"] = 3 * [n_node_features * [0.0]]
    edges = pd.DataFrame()
    edges["start_node"] = [0, 1, 2]
    edges["end_node"] = [1, 2, 0]
<<<<<<< HEAD
    return Graph(nodes, edges, 0)


def filter_graphs(features, graph_removal=0.05):
    """Remove samples with more than X% bad values."""
    samples_to_filter = features.index[
        features.isnull().sum(axis=1) / len(features.columns) > graph_removal
    ].tolist()
    features = features.drop(labels=samples_to_filter)
    L.info(
        "%s graphs were removed for more than %s fraction of bad features",
        str(len(samples_to_filter)),
        str(graph_removal),
    )
    return features


def filter_features(features):
    """Filter features and create feature matrix."""
    # remove inf and nan
    nan_features = features.replace([np.inf, -np.inf], np.nan)

    # remove features with nans
    valid_features = nan_features.dropna(axis=1)

    # remove features with equal values accros graphs
    return valid_features.drop(
        valid_features.std()[(valid_features.std() == 0)].index, axis=1
    )
=======
    return Graph(nodes, edges, 0)
>>>>>>> bc693e3e
<|MERGE_RESOLUTION|>--- conflicted
+++ resolved
@@ -24,36 +24,4 @@
     edges = pd.DataFrame()
     edges["start_node"] = [0, 1, 2]
     edges["end_node"] = [1, 2, 0]
-<<<<<<< HEAD
     return Graph(nodes, edges, 0)
-
-
-def filter_graphs(features, graph_removal=0.05):
-    """Remove samples with more than X% bad values."""
-    samples_to_filter = features.index[
-        features.isnull().sum(axis=1) / len(features.columns) > graph_removal
-    ].tolist()
-    features = features.drop(labels=samples_to_filter)
-    L.info(
-        "%s graphs were removed for more than %s fraction of bad features",
-        str(len(samples_to_filter)),
-        str(graph_removal),
-    )
-    return features
-
-
-def filter_features(features):
-    """Filter features and create feature matrix."""
-    # remove inf and nan
-    nan_features = features.replace([np.inf, -np.inf], np.nan)
-
-    # remove features with nans
-    valid_features = nan_features.dropna(axis=1)
-
-    # remove features with equal values accros graphs
-    return valid_features.drop(
-        valid_features.std()[(valid_features.std() == 0)].index, axis=1
-    )
-=======
-    return Graph(nodes, edges, 0)
->>>>>>> bc693e3e
