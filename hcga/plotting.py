"""plotting functions."""
import os

import matplotlib.pyplot as plt
import networkx as nx
import numpy as np
import pandas as pd
import seaborn as sns
import shap
from scipy.cluster.hierarchy import dendrogram, linkage
from matplotlib.backends.backend_pdf import PdfPages

# pylint: disable-all


def shap_plots(X, y, shap_values, folder, graphs, analysis_type, max_feats=20):
    """plot summary."""
    pp = PdfPages(os.path.join(folder, "analysis_report.pdf"))

    pp = custom_bar_ranking_plot(shap_values, X, folder, pp, max_feats=max_feats)
    pp = custom_dot_summary_plot(shap_values, X, folder, pp, max_feats=max_feats)
    pp = plot_dendogram_shap(shap_values, X, folder, pp, max_feats=max_feats)

    if analysis_type=='classification':
        pp = plot_shap_violin(shap_values, X, y, folder, pp, max_feats=max_feats)
    elif analysis_type=='regression':
        pp = plot_trend(shap_values, X, y, folder, pp, max_feats=max_feats)
    
    pp = plot_feature_summary(X, graphs, folder, pp, shap_values)

    pp.close()


def custom_bar_ranking_plot(shap_vals, data, folder, pp, max_feats):
    """Function for customizing and saving SHAP summary bar plot.

    Arguments:
    shap_vals = SHAP values list generated from explainer
    data      = data to explain
    max_feats = number of features to display
    """
    plt.rcParams.update({"font.size": 14})
    shap.summary_plot(
        shap_vals, data, plot_type="bar", max_display=max_feats, show=False
    )
    fig = plt.gcf()
    fig.set_figheight(20)
    fig.set_figwidth(15)
    plt.tight_layout()
    plt.title(f"Feature Rankings-All Classes")
    plt.savefig(os.path.join(folder, "shap_bar_rank.png"), dpi=200)
    pp.savefig(fig)
    return pp


def custom_dot_summary_plot(shap_vals, data, folder, pp, max_feats):
    """Function for customizing and saving SHAP summary dot plot.

    Arguments:
    shap_vals = SHAP values list generated from explainer
    data      = data to explain
    max_feats = number of features to display
    """
    num_classes = len(shap_vals)
    for i in range(num_classes):
        plt.figure()
        print(f"Sample Expanded Feature Summary for Class {i}")
        plt.rcParams.update({"font.size": 14})
        shap.summary_plot(
            shap_vals[i], data, plot_type="dot", max_display=max_feats, show=False
        )
        fig = plt.gcf()
        fig.set_figheight(20)
        fig.set_figwidth(15)
        plt.tight_layout()
        plt.title(f"Sample Expanded Feature Summary for Class {i}")
        plt.savefig(
            os.path.join(folder, "shap_class_{}_summary.png".format(i)), dpi=200,
        )
        pp.savefig(fig)
    return pp


def plot_dendogram_shap(shap_vals, data, folder, pp, max_feats=20):
    from matplotlib.gridspec import GridSpec

    shap_mean = np.sum(np.mean(np.abs(shap_vals), axis=1), axis=0)

    top_feat_idx = shap_mean.argsort()[::-1][:max_feats]

    df_topN = data[data.columns[top_feat_idx]]

    cor = np.abs(df_topN.corr())
    Z = linkage(cor, "ward")

    dn = dendrogram(Z, labels=data.columns[top_feat_idx])

    top_feats_names = [df_topN.columns[i] for i in dn["leaves"]]

    df = df_topN[top_feats_names]
    cor2 = np.abs(df.corr())

    f, ax = plt.subplots(3, 1, figsize=(20, 15))

    dn = dendrogram(Z, ax=ax[0])
    ax[0].xaxis.set_ticklabels([])
    sns.heatmap(
        cor2,
        ax=ax[2],
        linewidth=0.5,
        cbar_ax=ax[1],
        cbar_kws={"label": "Absolute Correlation Coefficient"},
    )
    gs = GridSpec(2, 2, height_ratios=[1, 3], width_ratios=[15, 1])

    ax[0].set_position(gs[0, 0].get_position(f))
    ax[1].set_position(gs[1, 1].get_position(f))
    ax[2].set_position(gs[1, 0].get_position(f))

    ax[0].set_ylabel("Euclidean Distance")

    ax[0].title.set_text("Top {} features heatmap and dendogram".format(max_feats))
    plt.savefig(
        os.path.join(folder, "shap_dendogram_top20.png"), dpi=200, bbox_inches="tight"
    )
    pp.savefig(f)
    return pp


def plot_feature_summary(data, graphs, folder, pp, shap_vals=None, feat_name=None):
    """for a given feature id, plot the feature summary."""

    if not feat_name:
        shap_mean = np.sum(np.mean(np.abs(shap_vals), axis=1), axis=0)

    feature_data = data.iloc[:, shap_mean.argmax()].sort_values()
    samples = np.round(np.linspace(0, len(feature_data) - 1, 5)).astype(int)

    fig = plt.figure(figsize=(20, 15))
    grid = plt.GridSpec(5, 3, wspace=0.4, hspace=0.3)
    ax = []
    ax.append(plt.subplot(grid[0:, 0:2]))
    ax.append(plt.subplot(grid[4, 2]))
    ax.append(plt.subplot(grid[3, 2]))
    ax.append(plt.subplot(grid[2, 2]))
    ax.append(plt.subplot(grid[1, 2]))
    ax.append(plt.subplot(grid[0, 2]))
    g = sns.violinplot(data=feature_data, ax=ax[0], palette="muted", width=1)

    c = sns.color_palette("hls", 5)
    for i, sample in enumerate(samples):
        graph_id = feature_data.index[sample]  # .index.tolist()
        graph_to_plot = graphs.graphs[graph_id]
        g.axhline(feature_data.iloc[sample], ls="--", color=c[i])

        graph = graph_to_plot.get_graph("networkx")
        pos = nx.spring_layout(graph)
        nx.draw(
            graph,
            pos,
            ax=ax[i + 1],
            node_size=5,
            node_color=[c[i] for n in range(len(graph))],
        )
        ax[i + 1].set_title(
<<<<<<< HEAD
            "Graph ID: {}, y-label: {}".format(
                feature_data.index[sample], graph_to_plot.label[0]
=======
            "Graph ID: {}, class: {}".format(
                feature_data.index[sample], graph_to_plot.label
>>>>>>> 176b09bd
            ),
            fontsize="small",
        )

    fig.suptitle(
        "Feature: {}".format(feature_data.name)
    )  # or plt.suptitle('Main title')
    plt.savefig(
        os.path.join(folder, "feature_{}_summary.png".format(feature_data.name[1])),
        dpi=200,
    )

    pp.savefig(fig)
    return pp


def plot_shap_violin(shap_vals, data, labels, folder, pp, max_feats=20):
    """Plot the violins of a feature."""
    shap_mean = np.sum(np.mean(np.abs(shap_vals), axis=1), axis=0)
    top_feat_idx = shap_mean.argsort()[::-1][:max_feats]

    ncols = 4
    nrows = int(np.ceil(len(top_feat_idx) / ncols))
    fig, axes = plt.subplots(nrows=nrows, ncols=ncols, dpi=120, figsize=(20, 14))

    for ax, top_feat in zip(axes.flatten(), top_feat_idx):
        feature_data = data[data.columns[top_feat]].values
        data_split = []

        for k in np.unique(labels):
            indices = np.argwhere(labels.values == k)
            data_split.append(feature_data[indices])

        # sns.set(style="whitegrid")
        sns.violinplot(data=data_split, ax=ax, palette="muted", width=1)
        ax.set(xlabel="Class label", ylabel=data.columns[top_feat])

        ax.tick_params(axis="both", which="major", labelsize=5)

        ax.xaxis.get_label().set_fontsize(7)
        ax.yaxis.get_label().set_fontsize(7)

    plt.subplots_adjust(top=0.9, bottom=0.1, hspace=0.3, wspace=0.2)
    plt.savefig(os.path.join(folder, "shap_violins_top20.png"), dpi=200)
    pp.savefig(fig)
    return pp


def plot_trend(shap_vals, data, labels, folder, pp, max_feats=20):
    """Plot the violins of a feature."""
    shap_mean = np.sum(np.mean(np.abs(shap_vals), axis=1), axis=0)
    top_feat_idx = shap_mean.argsort()[::-1][:max_feats]

    ncols = 4
    nrows = int(np.ceil(len(top_feat_idx) / ncols))
    fig, axes = plt.subplots(nrows=nrows, ncols=ncols, dpi=120, figsize=(20, 14))

    for ax, top_feat in zip(axes.flatten(), top_feat_idx):
        feature_data = data[data.columns[top_feat]].values

        sns.scatterplot(feature_data,labels,ax=ax,palette="muted")
        ax.set(xlabel=data.columns[top_feat], ylabel="y-label")

        ax.tick_params(axis="both", which="major", labelsize=5)

        ax.xaxis.get_label().set_fontsize(7)
        ax.yaxis.get_label().set_fontsize(7)

    plt.subplots_adjust(top=0.9, bottom=0.1, hspace=0.3, wspace=0.2)
    plt.savefig(os.path.join(folder, "shap_trend_top20.png"), dpi=200)
    pp.savefig(fig)
    return pp



def pca_plot(features,pca): 
    """ plot pca of data """
    X = pca.transform(features)
    plt.scatter(X[:,0], X[:,1])
    plt.xlabel('PC1')
    plt.ylabel('PC2')

def custom_violin_summary_plot(shap_vals, data, max_feats):
    """Function for customizing and saving SHAP violin plot.

    Arguments:
    shap_vals = SHAP values list generated from explainer
    data      = data to explain
    max_feats = number of features to display
    """
    num_classes = len(shap_vals)
    for i in range(num_classes):
        print(f"Violin Feature Summary for Class {i}")
        plt.rcParams.update({"font.size": 14})
        shap.summary_plot(
            shap_vals[i], data, plot_type="violin", max_display=max_feats, show=False
        )
        fig = plt.gcf()
        fig.set_figheight(20)
        fig.set_figwidth(15)
        # ax = plt.gca()
        plt.tight_layout()
        dataname = [k for k, v in globals().items() if v is data][0]
        plt.title(f"Violin Feature Summary for Class {i}-{dataname}")
        # plt.savefig(f"Vioin_Feature_Summary_Plot_Class_{i}_{dataname}.png")
        plt.savefig(
            os.path.join(folder, "shap_class_{}_summary.png".format(i)), dpi=200,
        )


def basic_plots(X, top_features, folder="."):
    """main function to plot sklearn analysis."""
    # TODO: add other functions, with argument in this one to select what to plot

    plot_feature_importance(X, top_features, folder=folder)


def plot_feature_importance(X, top_features, folder=".", ext=".svg"):
    """plot the feature importances from sklearn computation."""
    mean_features = np.mean(np.array(top_features), axis=0)
    rank_features = np.argsort(mean_features)[::-1]

    plt.figure()
    plt.bar(np.arange(0, len(X.columns)), mean_features[rank_features])
    plt.xticks(
        np.arange(0, len(X.columns)),
        [X.columns.values.tolist()[i] for i in rank_features],
        rotation="vertical",
    )
    plt.savefig(
        os.path.join(folder, "feature_importance_sklern" + ext), bbox_inches="tight"
    )
    plt.show()


def plot_dendogram_top_features(
    X, top_features, top_feat_indices, image_folder, top_N=40
):
    df_topN = pd.DataFrame(
        columns=top_features_list[:top_N], data=X[:, top_feat_indices[:top_N]]
    )
    cor = np.abs(df_topN.corr())
    Z = linkage(cor, "ward")

    plt.figure()
    dn = dendrogram(Z)
    plt.savefig(
        image_folder + "/dendogram_top{}_features.svg".format(top_N),
        bbox_inches="tight",
    )


def plot_heatmap_top_features():
    new_index = [int(i) for i in dn["ivl"]]
    top_feats_names = [top_features_list[i] for i in new_index]
    df = df_top40[top_feats_names]
    cor2 = np.abs(df.corr())
    plt.figure()
    sns.heatmap(cor2, linewidth=0.5)
    plt.savefig(
        image_folder + "/heatmap_top40_feature_dependencies.svg", bbox_inches="tight"
    )


def plot_top_features(X, top_feats, feature_names, image_folder, threshold=0.9):
    """Plot the dendogram, heatmap and importance distribution of top features."""

    mean_importance = np.mean(np.asarray(top_feats), 0)
    sorted_mean_importance = np.sort(mean_importance)[::-1]

    top_feat_indices = np.argsort(mean_importance)[::-1]
    top_features_list = []
    for i in range(len(top_feat_indices)):
        top_features_list.append(feature_names[top_feat_indices[i]])

    top_features_list = list(dict.fromkeys(top_features_list))

    df_top40 = pd.DataFrame(
        columns=top_features_list[:40], data=X[:, top_feat_indices[:40]]
    )
    cor = np.abs(df_top40.corr())
    Z = linkage(cor, "ward")

    plt.figure()
    dn = dendrogram(Z)
    plt.savefig(image_folder + "/endogram_top40_features.svg", bbox_inches="tight")

    new_index = [int(i) for i in dn["ivl"]]
    top_feats_names = [top_features_list[i] for i in new_index]
    df = df_top40[top_feats_names]
    cor2 = np.abs(df.corr())
    plt.figure()
    sns.heatmap(cor2, linewidth=0.5)
    plt.savefig(
        image_folder + "/heatmap_top40_feature_dependencies.svg", bbox_inches="tight"
    )

    # Taking only features till we have reached 90% importance
    sum_importance = 0
    final_index = 0
    for i in range(len(sorted_mean_importance)):
        sum_importance = sum_importance + sorted_mean_importance[i]
        if sum_importance > threshold:
            final_index = i
            break
    if final_index < 3:  # take top 2 if no features are selected
        final_index = 3

    plt.figure()
    plt.plot(np.sort(mean_importance)[::-1])

    plt.xlabel("Features")
    plt.ylabel("Feature Importance")
    plt.xscale("log")
    plt.yscale("symlog", nonposy="clip", linthreshy=0.001)
    plt.axvline(x=final_index, color="r")
    plt.savefig(
        image_folder + "/feature_importance_distribution.svg", bbox_inches="tight"
    )

    # import pickle as pkl
    # pkl.dump(np.sort(mean_importance)[::-1], open('importance_data/'+image_folder+'.pkl','wb'), pkl.HIGHEST_PROTOCOL)


def top_features_importance_plot(
    g, X, top_feat_indices, feature_names, y, name="xgboost", image_folder="images"
):
    """Plot the top feature importances."""

    import matplotlib.cm as cm
    import random

    # mean_importance = np.mean(np.asarray(top_feats),0)
    # top_feat_indices = np.argsort(mean_importance)[::-1]
    plt.figure()
    cm = cm.get_cmap("RdYlBu")
    sc = plt.scatter(X[:, top_feat_indices[0]], X[:, top_feat_indices[1]], cmap=cm, c=y)
    plt.xlabel(feature_names[top_feat_indices[0]])
    plt.ylabel(feature_names[top_feat_indices[1]])
    plt.colorbar(sc)
    plt.savefig(
        image_folder + "/scatter_top2_feats_" + g.dataset + "_" + name + ".svg",
        bbox_inches="tight",
    )


def plot_violin_feature(
    g, X, y, feature_id, feature_names, name="xgboost", image_folder="images"
):
    """Plot the violins of a feature."""

    import random

    feature_data = X[:, feature_id]

    data_split = []
    for k in np.unique(y):
        indices = np.argwhere(y == k)
        data_split.append(feature_data[indices])

    import seaborn as sns

    plt.figure()
    sns.set(style="whitegrid")
    ax = sns.violinplot(data=data_split, palette="muted", width=1)
    ax.set(xlabel="Class label", ylabel=feature_names[feature_id])
    plt.savefig(
        image_folder
        + "/violin_plot_"
        + g.dataset
        + "_"
        + str(feature_names[feature_id])
        + "_"
        + name
        + ".svg",
        bbox_inches="tight",
    )

<|MERGE_RESOLUTION|>--- conflicted
+++ resolved
@@ -163,13 +163,9 @@
             node_color=[c[i] for n in range(len(graph))],
         )
         ax[i + 1].set_title(
-<<<<<<< HEAD
-            "Graph ID: {}, y-label: {}".format(
-                feature_data.index[sample], graph_to_plot.label[0]
-=======
+
             "Graph ID: {}, class: {}".format(
                 feature_data.index[sample], graph_to_plot.label
->>>>>>> 176b09bd
             ),
             fontsize="small",
         )
