--- conflicted
+++ resolved
@@ -147,23 +147,16 @@
 
         if analysis_type == "classification":
             L.info("Plot shap violin")
-<<<<<<< HEAD
             try:
-                _plot_shap_violin(shap_values, X, y, folder, max_feats, ext=ext)
+                _plot_shap_violin(feature_importance, X, y, folder, max_feats, ext=ext)
             except:
                 L.excption("Could not plot!")
         elif analysis_type == "regression":
             L.info("Plot trend")
             try:
-                _plot_trend(shap_values, X, y, folder, max_feats, ext=ext)
+                _plot_trend(feature_importance, X, y, folder, max_feats, ext=ext)
             except:
                 L.excption("Could not plot!")
-=======
-            _plot_shap_violin(feature_importance, X, y, folder, max_feats, ext=ext)
-        elif analysis_type == "regression":
-            L.info("Plot trend")
-            _plot_trend(feature_importance, X, y, folder, max_feats, ext=ext)
->>>>>>> 1b9e332a
         _save_to_pdf(pdf)
 
         L.info("Plot feature summaries")
