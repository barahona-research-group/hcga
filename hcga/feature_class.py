--- conflicted
+++ resolved
@@ -60,12 +60,7 @@
         cls.n_node_features = n_node_features
         cls.timeout = timeout
 
-<<<<<<< HEAD
-        inst = cls(utils.get_trivial_graph(n_node_features=n_node_features))
-=======
-        # runs once update_feature on None graph to populate feature descriptions
         inst = cls(get_trivial_graph(n_node_features=n_node_features))
->>>>>>> d475f429
         inst.update_features({})
 
     def get_info(self):
