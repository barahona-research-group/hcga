"Nestness class"
import networkx as nx

from ..feature_class import FeatureClass, InterpretabilityScore

featureclass_name = "Nestedness"

"A graph has a nested structure when smaller components contain a subset of larger components"


def nestedness_func(g):
    """Compute nestedness."""
    n = nx.number_of_nodes(g)
    nodes = list(g.nodes())
    neighbors = [0 for i in range(n)]
<<<<<<< HEAD
    for i,j in enumerate(nodes):
        neighbors[i] = {k for k in g.neighbors(j)}
=======
    for j in range(n):
        neighbors[j] = set(g.neighbors(j))
>>>>>>> bc693e3e

    sum_n_ij = 0
    sum_n_m = 0

    for j in range(1, n):
        for i in range(j):
            n_ij = len(neighbors[i].intersection(neighbors[j]))
            n_m = min(len(neighbors[i]), len(neighbors[j]))
            sum_n_ij += n_ij
            sum_n_m += n_m
    if sum_n_m == 0:
        return 0
    return sum_n_ij / sum_n_m


class Nestedness(FeatureClass):
    """Nestedness class."""

    modes = ["fast", "medium", "slow"]
    shortname = "Nes"
    name = "nestedness"
    encoding = "networkx"

    def compute_features(self):

        self.add_feature(
            "nestedness",
            lambda graph: nestedness_func(graph),
            "A measure of the nested structure of the network",
            InterpretabilityScore(3),
        )<|MERGE_RESOLUTION|>--- conflicted
+++ resolved
@@ -13,13 +13,9 @@
     n = nx.number_of_nodes(g)
     nodes = list(g.nodes())
     neighbors = [0 for i in range(n)]
-<<<<<<< HEAD
+    
     for i,j in enumerate(nodes):
         neighbors[i] = {k for k in g.neighbors(j)}
-=======
-    for j in range(n):
-        neighbors[j] = set(g.neighbors(j))
->>>>>>> bc693e3e
 
     sum_n_ij = 0
     sum_n_m = 0
