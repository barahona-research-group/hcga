--- conflicted
+++ resolved
@@ -22,18 +22,16 @@
     Treating this matrix as an adjacency matrix, we can compute network some features
     ref: https://www.biorxiv.org/content/10.1101/112540v4.full
 
-<<<<<<< HEAD
     For some features we remove selfloops, since the diagonal of the Jaccard
     similarity consists of ones, and therefore all nodes will have a selfloop with weight one
 
     For further information see `https://en.wikipedia.org/wiki/Jaccard_index'
 
     """
-=======
+
 @lru_cache(maxsize=None)
 def jaccard_similarity(graph):
     """Construct a graph from Jaccard similarity matrix"""
->>>>>>> f424e481
 
     n = nx.number_of_nodes(graph)
     jsm = np.eye(n)
