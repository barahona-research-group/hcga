--- conflicted
+++ resolved
@@ -18,16 +18,6 @@
 
 
 def rbc(graph):
-<<<<<<< HEAD
-    """Construct a graph from role-similarity based comparison matrix"""
-    a = np.where(nx.adj_matrix(graph).toarray() > 0, 1, 0)
-    g = nx.DiGraph(a)
-                    
-    if nx.is_directed_acyclic_graph(g):
-        k = nx.dag_longest_path_length(g)
-        beta = 0.95
-                    
-=======
     """Rbc computation."""
     a = np.where(nx.adj_matrix(graph).toarray() > 0, 1, 0)
     g = nx.DiGraph(a)
@@ -36,7 +26,6 @@
         k = nx.dag_longest_path_length(g)
         beta = 0.95
 
->>>>>>> bc693e3e
     else:
         lamb = max(np.linalg.eig(a)[0])
         if lamb != 0:
@@ -44,25 +33,12 @@
         else:
             beta = 0.95
         k = 10
-<<<<<<< HEAD
                     
-=======
-
->>>>>>> bc693e3e
     n = g.number_of_nodes()
     ones = np.ones(n)
     ba = beta * a
     ba_t = np.transpose(ba)
-<<<<<<< HEAD
-    x = np.zeros([n, k*2])
-    for i in range(1,k+1):
-        x[:,i-1] = np.dot(np.linalg.matrix_power(ba,i),ones)
-        x[:,i+k-1] = np.dot(np.linalg.matrix_power(ba_t,i),ones)
-        
-    x_norm = normalize(x, axis=1)
-    y = np.matmul(x_norm,np.transpose(x_norm))
-                    
-=======
+
     x = np.zeros([n, k * 2])
     for i in range(1, k + 1):
         x[:, i - 1] = np.dot(np.linalg.matrix_power(ba, i), ones)
@@ -70,7 +46,6 @@
     x_norm = normalize(x, axis=1)
     y = np.matmul(x_norm, np.transpose(x_norm))
 
->>>>>>> bc693e3e
     return nx.Graph(y)
 
 def compute_feats(graph):
@@ -105,7 +80,6 @@
     encoding = "networkx"
 
     def compute_features(self):
-<<<<<<< HEAD
         
         feature_names = [
             "number_of_edges",
@@ -125,112 +99,13 @@
             "node_connectivity",
             "edge_connectivity",
             ]
-        
-        
-=======
 
-        g = rbc(self.graph)
-
-        # Basic stats
-        self.add_feature(
-            "number_of_edges",
-            lambda graph: graph.number_of_edges(),
-            "Number of edges in rbc graph",
-            InterpretabilityScore(5),
-            function_args=g,
-        )
-
-        self.add_feature(
-            "number_of_edges_no_selfloops",
-            lambda graph: remove_selfloops(graph).number_of_edges(),
-            "Number of edges, not including selfloops, in rbc graph",
-            InterpretabilityScore(5),
-            function_args=g,
-        )
-
-        self.add_feature(
-            "connectance",
-            lambda graph: nx.density(graph),
-            "Connectance of rbc graph",
-            InterpretabilityScore(5),
-            function_args=g,
-        )
-
-        self.add_feature(
-            "diameter",
-            lambda graph: nx.diameter(ensure_connected(graph)),
-            "Diameter of rbc graph",
-            InterpretabilityScore(5),
-            function_args=g,
-        )
-
-        self.add_feature(
-            "radius",
-            lambda graph: nx.radius(ensure_connected(graph)),
-            "Radius of rbc graph",
-            InterpretabilityScore(5),
-            function_args=g,
-        )
-
-        self.add_feature(
-            "edge_weights",
-            lambda graph: list(
-                nx.get_edge_attributes(remove_selfloops(graph), "weight").values()
-            ),
-            "Weights of the edges in rbc graph",
-            InterpretabilityScore(5),
-            function_args=g,
-            statistics="centrality",
-        )
-
-        # Assortativity
-        self.add_feature(
-            "degree_assortativity_coeff",
-            lambda graph: nx.degree_assortativity_coefficient(graph),
-            "Similarity of connections in rbc graph with respect to the node degree",
-            InterpretabilityScore(4),
-            function_args=g,
-        )
-
-        # Wiener index
-        self.add_feature(
-            "wiener index",
-            lambda graph: nx.wiener_index(graph),
-            "The wiener index is defined as the sum of the lengths of the shortest paths \
-            between all pairs of vertices",
-            InterpretabilityScore(4),
-            function_args=g,
-        )
-
-        # Centralities
->>>>>>> bc693e3e
         self.add_feature(
             feature_names,
             lambda graph: compute_feats(rbc(graph)),
             "Simple features of rbc matrix",
             InterpretabilityScore(5),
-<<<<<<< HEAD
             statistics="list",
         )
-
         
-        
-=======
-            function_args=g,
-            statistics="centrality",
-        )
-
-        self.add_feature(
-            "eigenvector centrality",
-            lambda graph: list(
-                centrality.eigenvector_centrality_numpy(
-                    ensure_connected(graph)
-                ).values()
-            ),
-            "Eigenvector centrality computes the centrality for a node based \
-            on the centrality of its neighbors",
-            InterpretabilityScore(4),
-            function_args=g,
-            statistics="centrality",
-        )
->>>>>>> bc693e3e
+        