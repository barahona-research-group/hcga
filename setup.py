from setuptools import setup, find_packages

setup(
    name="hcga",
    version="1.0.0",
    description="Highly comparative graph analysis",
    author="Robert Peach + Alexis Arnaudon + Henry Palasciano",
    author_email="r.peach13@imperial.ac.uk",
    packages=find_packages(),
    install_requires=[
        "click>=7.1.1",
        "numpy>=1.18.2",
        "scipy>=1.4.1",
        "tqdm>=4.45.0",
        "networkx>=2.4",
        "scikit-learn>=0.23.1",
        "fa2>=0.3.5",
        "matplotlib>=1.4.3",
        "seaborn>=0.9.0",
        "lightgbm>=2.3.1",
        "shap>=0.35.0",
        "pandas>=1.0.3",
        "wget>=3.2",
<<<<<<< HEAD
        "sympy>=1.4",
=======
        "joblib>=0.14.1"
>>>>>>> 3221b0d4
    ],
    entry_points={"console_scripts": ["hcga=hcga.app:cli"],},
)
<|MERGE_RESOLUTION|>--- conflicted
+++ resolved
@@ -1,31 +1,28 @@
-from setuptools import setup, find_packages
-
-setup(
-    name="hcga",
-    version="1.0.0",
-    description="Highly comparative graph analysis",
-    author="Robert Peach + Alexis Arnaudon + Henry Palasciano",
-    author_email="r.peach13@imperial.ac.uk",
-    packages=find_packages(),
-    install_requires=[
-        "click>=7.1.1",
-        "numpy>=1.18.2",
-        "scipy>=1.4.1",
-        "tqdm>=4.45.0",
-        "networkx>=2.4",
-        "scikit-learn>=0.23.1",
-        "fa2>=0.3.5",
-        "matplotlib>=1.4.3",
-        "seaborn>=0.9.0",
-        "lightgbm>=2.3.1",
-        "shap>=0.35.0",
-        "pandas>=1.0.3",
-        "wget>=3.2",
-<<<<<<< HEAD
-        "sympy>=1.4",
-=======
-        "joblib>=0.14.1"
->>>>>>> 3221b0d4
-    ],
-    entry_points={"console_scripts": ["hcga=hcga.app:cli"],},
-)
+from setuptools import setup, find_packages
+
+setup(
+    name="hcga",
+    version="1.0.0",
+    description="Highly comparative graph analysis",
+    author="Robert Peach + Alexis Arnaudon + Henry Palasciano",
+    author_email="r.peach13@imperial.ac.uk",
+    packages=find_packages(),
+    install_requires=[
+        "click>=7.1.1",
+        "numpy>=1.18.2",
+        "scipy>=1.4.1",
+        "tqdm>=4.45.0",
+        "networkx>=2.4",
+        "scikit-learn>=0.23.1",
+        "fa2>=0.3.5",
+        "matplotlib>=1.4.3",
+        "seaborn>=0.9.0",
+        "lightgbm>=2.3.1",
+        "shap>=0.35.0",
+        "pandas>=1.0.3",
+        "wget>=3.2",
+        "sympy>=1.4",
+        "joblib>=0.14.1"
+    ],
+    entry_points={"console_scripts": ["hcga=hcga.app:cli"],},
+)